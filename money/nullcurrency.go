--- conflicted
+++ resolved
@@ -25,12 +25,7 @@
 }
 
 // Valid returns true if c is an empty string, or a valid 3 character ISO 4217 alphabetic code.
-<<<<<<< HEAD
-func (c NullCurrency) Valid() bool {
-=======
-// Safe to call on a nil pointer.
 func (c NullableCurrency) Valid() bool {
->>>>>>> 00e89b0d
 	return c == "" || Currency(c).Valid()
 }
 
